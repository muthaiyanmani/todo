--- conflicted
+++ resolved
@@ -22,9 +22,7 @@
 export function CalendarView() {
   const { tasks, setSelectedTask } = useAppStore();
   const { user } = useAuthStore();
-  const [view, setView] = useState<View>(
-    window.innerWidth < 640 ? Views.DAY : Views.MONTH
-  );
+  const [view, setView] = useState<View>(window.innerWidth < 640 ? Views.DAY : Views.MONTH);
   const [date, setDate] = useState(new Date());
   const [showLegend, setShowLegend] = useState(false);
 
@@ -129,7 +127,8 @@
     let fontWeight = 'normal';
 
     // Priority-based styling using Eisenhower matrix logic
-    const isUrgent = task.dueDate && new Date(task.dueDate) <= new Date(Date.now() + 24 * 60 * 60 * 1000); // Due within 24 hours
+    const isUrgent =
+      task.dueDate && new Date(task.dueDate) <= new Date(Date.now() + 24 * 60 * 60 * 1000); // Due within 24 hours
 
     if (task.important && isUrgent) {
       backgroundColor = '#dc2626'; // Red - Do First
@@ -189,31 +188,43 @@
     };
 
     return (
-      <div className="flex flex-col lg:flex-row items-center justify-between gap-3 mb-4 p-3 sm:p-4 bg-background border-b">
-        <div className="flex items-center justify-between w-full lg:w-auto gap-2">
+      <div className="flex flex-col items-center justify-between gap-3 p-3 mb-4 border-b lg:flex-row sm:p-4 bg-background">
+        <div className="flex items-center justify-between w-full gap-2 lg:w-auto">
           <div className="flex items-center space-x-1 sm:space-x-2">
-            <Button variant="outline" size="icon" onClick={goToBack} className="h-8 w-8 sm:h-9 sm:w-9">
-              <ChevronLeft className="h-3 w-3 sm:h-4 sm:w-4" />
+            <Button
+              variant="outline"
+              size="icon"
+              onClick={goToBack}
+              className="w-8 h-8 sm:h-9 sm:w-9"
+            >
+              <ChevronLeft className="w-3 h-3 sm:h-4 sm:w-4" />
             </Button>
-            <Button variant="outline" size="icon" onClick={goToNext} className="h-8 w-8 sm:h-9 sm:w-9">
-              <ChevronRight className="h-3 w-3 sm:h-4 sm:w-4" />
+            <Button
+              variant="outline"
+              size="icon"
+              onClick={goToNext}
+              className="w-8 h-8 sm:h-9 sm:w-9"
+            >
+              <ChevronRight className="w-3 h-3 sm:h-4 sm:w-4" />
             </Button>
-            <Button variant="outline" size="sm" onClick={goToToday} className="h-8 px-2 sm:h-9 sm:px-3 text-xs sm:text-sm">
+            <Button
+              variant="outline"
+              size="sm"
+              onClick={goToToday}
+              className="h-8 px-2 text-xs sm:h-9 sm:px-3 sm:text-sm"
+            >
               Today
             </Button>
           </div>
           <h2 className="text-lg font-semibold lg:hidden">{toolbar.label}</h2>
         </div>
 
-<<<<<<< HEAD
-        <h2 className="hidden lg:block text-lg font-semibold flex-1 text-center">{toolbar.label}</h2>
-        
-=======
-        <h2 className="hidden lg:block text-xl font-semibold flex-1 text-center">{toolbar.label}</h2>
-
->>>>>>> bdbc53ae
+        <h2 className="flex-1 hidden text-lg font-semibold text-center lg:block">
+          {toolbar.label}
+        </h2>
+
         {/* Legend for mobile and desktop */}
-        <div className="hidden lg:flex items-center gap-4 text-xs">
+        <div className="items-center hidden gap-4 text-xs lg:flex">
           <div className="flex items-center gap-1">
             <div className="w-3 h-3 bg-red-600 rounded"></div>
             <span>Do First</span>
@@ -223,7 +234,7 @@
             <span>Schedule</span>
           </div>
           <div className="flex items-center gap-1">
-            <div className="w-3 h-3 bg-amber-500 rounded"></div>
+            <div className="w-3 h-3 rounded bg-amber-500"></div>
             <span>Delegate</span>
           </div>
           <div className="flex items-center gap-1">
@@ -231,16 +242,16 @@
             <span>Don't Do</span>
           </div>
           <div className="flex items-center gap-1">
-            <div className="w-3 h-3 bg-blue-500 rounded border border-dashed border-gray-400"></div>
+            <div className="w-3 h-3 bg-blue-500 border border-gray-400 border-dashed rounded"></div>
             <span>My Day</span>
           </div>
           <div className="flex items-center gap-1">
-            <div className="w-3 h-3 bg-blue-700 rounded border-2 border-dotted border-gray-400"></div>
+            <div className="w-3 h-3 bg-blue-700 border-2 border-gray-400 border-dotted rounded"></div>
             <span>Recurring</span>
           </div>
         </div>
 
-        <div className="flex items-center space-x-1 sm:space-x-2 flex-shrink-0">
+        <div className="flex items-center flex-shrink-0 space-x-1 sm:space-x-2">
           <Button
             variant={view === Views.MONTH ? 'default' : 'outline'}
             size="sm"
@@ -248,7 +259,7 @@
               setView(Views.MONTH);
               toolbar.onView(Views.MONTH);
             }}
-            className="h-8 px-2 sm:h-9 sm:px-3 text-xs sm:text-sm"
+            className="h-8 px-2 text-xs sm:h-9 sm:px-3 sm:text-sm"
           >
             <span className="sm:hidden">M</span>
             <span className="hidden sm:inline">Month</span>
@@ -260,7 +271,7 @@
               setView(Views.WEEK);
               toolbar.onView(Views.WEEK);
             }}
-            className="h-8 px-2 sm:h-9 sm:px-3 text-xs sm:text-sm"
+            className="h-8 px-2 text-xs sm:h-9 sm:px-3 sm:text-sm"
           >
             <span className="sm:hidden">W</span>
             <span className="hidden sm:inline">Week</span>
@@ -272,7 +283,7 @@
               setView(Views.DAY);
               toolbar.onView(Views.DAY);
             }}
-            className="h-8 px-2 sm:h-9 sm:px-3 text-xs sm:text-sm"
+            className="h-8 px-2 text-xs sm:h-9 sm:px-3 sm:text-sm"
           >
             <span className="sm:hidden">D</span>
             <span className="hidden sm:inline">Day</span>
@@ -283,10 +294,10 @@
             variant="outline"
             size="icon"
             onClick={() => setShowLegend(!showLegend)}
-            className="lg:hidden h-8 w-8 sm:h-9 sm:w-9"
+            className="w-8 h-8 lg:hidden sm:h-9 sm:w-9"
             title="Show legend"
           >
-            <Info className="h-3 w-3 sm:h-4 sm:w-4" />
+            <Info className="w-3 h-3 sm:h-4 sm:w-4" />
           </Button>
         </div>
       </div>
@@ -294,10 +305,10 @@
   };
 
   return (
-    <div className="h-full flex flex-col bg-background overflow-hidden">
+    <div className="flex flex-col h-full overflow-hidden bg-background">
       {/* Mobile Legend */}
       {showLegend && (
-        <div className="lg:hidden p-3 border-b bg-muted/50">
+        <div className="p-3 border-b lg:hidden bg-muted/50">
           <div className="grid grid-cols-2 gap-2 text-xs">
             <div className="flex items-center gap-1">
               <div className="w-3 h-3 bg-red-600 rounded"></div>
@@ -308,7 +319,7 @@
               <span>Schedule (Important)</span>
             </div>
             <div className="flex items-center gap-1">
-              <div className="w-3 h-3 bg-amber-500 rounded"></div>
+              <div className="w-3 h-3 rounded bg-amber-500"></div>
               <span>Delegate (Urgent)</span>
             </div>
             <div className="flex items-center gap-1">
@@ -316,11 +327,11 @@
               <span>Don't Do (Neither)</span>
             </div>
             <div className="flex items-center gap-1">
-              <div className="w-3 h-3 bg-blue-500 rounded border border-dashed border-gray-400"></div>
+              <div className="w-3 h-3 bg-blue-500 border border-gray-400 border-dashed rounded"></div>
               <span>My Day Tasks</span>
             </div>
             <div className="flex items-center gap-1">
-              <div className="w-3 h-3 bg-blue-700 rounded border-2 border-dotted border-gray-400"></div>
+              <div className="w-3 h-3 bg-blue-700 border-2 border-gray-400 border-dotted rounded"></div>
               <span>Recurring Tasks</span>
             </div>
           </div>
@@ -481,7 +492,7 @@
           toolbar: CustomToolbar,
         }}
         style={{ flex: 1 }}
-        className="calendar-container px-2 pb-2 sm:px-4 sm:pb-4 lg:px-6 lg:pb-6"
+        className="px-2 pb-2 calendar-container sm:px-4 sm:pb-4 lg:px-6 lg:pb-6"
       />
     </div>
   );
